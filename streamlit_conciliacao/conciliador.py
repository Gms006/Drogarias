--- conflicted
+++ resolved
@@ -1,8 +1,4 @@
-<<<<<<< HEAD
-"""Funcoes de conciliacao de extrato bancario com lancamentos."""
-=======
 """Funções de conciliação de extrato bancário com lançamentos."""
->>>>>>> 4a6beb80
 
 from __future__ import annotations
 
@@ -11,13 +7,9 @@
 
 import pandas as pd
 
-<<<<<<< HEAD
-# Constantes padrao
-=======
 # --------------------------------------------------------------------------
 # Constantes contábeis
 # --------------------------------------------------------------------------
->>>>>>> 4a6beb80
 CONTA_FORNECEDOR_PADRAO = 5
 CONTA_CAIXA = 5
 COD_HISTORICO_PAGAMENTO = 34
@@ -25,13 +17,6 @@
 COD_HISTORICO_DEPOSITO = 9
 
 
-<<<<<<< HEAD
-def _parse_valor_extrato(valor: Any) -> tuple[float, str]:
-    """Converte valor do extrato (ex: '123,00D') para ``(float, tipo)``."""
-    s = str(valor).strip()
-    tipo = s[-1].upper()
-    numero = s[:-1].replace('.', '').replace(',', '.')
-=======
 # --------------------------------------------------------------------------
 # Utilidades de formatação e parsing
 # --------------------------------------------------------------------------
@@ -40,44 +25,25 @@
     s = str(valor).strip()
     tipo = s[-1].upper()
     numero = s[:-1].replace(".", "").replace(",", ".")
->>>>>>> 4a6beb80
     return float(numero), tipo
 
 
 def _parse_valor(valor: Any) -> float:
-<<<<<<< HEAD
-    """Converte valor em formato brasileiro para ``float``.
-
-    ``valor`` pode ser ``NaN`` ou string vazia. Nesses casos retornamos ``0.0``
-    para evitar propagação de ``NaN`` nas validações de partidas.
+    """
+    Converte valor brasileiro ('1.234,56') para float.
+
+    Aceita strings vazias, ``None`` ou ``NaN`` e devolve 0.0 para
+    evitar propagação de valores ausentes nas validações.
     """
     if valor is None or (isinstance(valor, float) and pd.isna(valor)):
         return 0.0
     s = str(valor).strip()
     if not s or s.lower() == "nan":
-=======
-    """Converte valor brasileiro ('1.234,56') para float."""
-    s = str(valor).strip()
-    if not s:
->>>>>>> 4a6beb80
         return 0.0
     return float(s.replace(".", "").replace(",", "."))
 
 
 def _fmt_valor(valor: float) -> str:
-<<<<<<< HEAD
-    """Formata valor ``float`` para ``'123,45'`` sem pontos."""
-    return f"{valor:.2f}".replace('.', ',')
-
-
-def _fmt_data(data: Any) -> str:
-    """Formata data para ``dd/mm/aaaa``."""
-    return pd.to_datetime(data, dayfirst=True).strftime('%d/%m/%Y')
-
-
-def _get_primeira_conta(contas: dict) -> int:
-    """Retorna o primeiro código de conta de ``contas``."""
-=======
     """Formata float como string '123,45'."""
     return f"{valor:.2f}".replace(".", ",")
 
@@ -89,17 +55,10 @@
 
 def _get_primeira_conta(contas: dict) -> int:
     """Retorna o primeiro código de conta do dicionário (ou 0 se vazio)."""
->>>>>>> 4a6beb80
     return next(iter(contas.values()), 0)
 
 
 def _clean_nota(nota: Any) -> str:
-<<<<<<< HEAD
-    """Mantém apenas números da nota fiscal."""
-    return re.sub(r"\D", "", str(nota))
-
-
-=======
     """Remove caracteres não numéricos da nota fiscal."""
     return re.sub(r"\D", "", str(nota))
 
@@ -107,7 +66,6 @@
 # --------------------------------------------------------------------------
 # Funções auxiliares para montar as partidas contábeis
 # --------------------------------------------------------------------------
->>>>>>> 4a6beb80
 def _adicionar_linha(
     rows: List[dict],
     *,
@@ -115,19 +73,11 @@
     valor: float,
     hist: int,
     complemento: str,
-<<<<<<< HEAD
-    debito: Optional[int] = None,
-    credito: Optional[int] = None,
-    tipo: str,
-) -> None:
-    """Acrescenta uma linha na estrutura de resultado."""
-=======
     tipo: str,
     debito: Optional[int] = None,
     credito: Optional[int] = None,
 ) -> None:
     """Adiciona uma linha (débito/crédito) ao resultado."""
->>>>>>> 4a6beb80
     rows.append(
         {
             "Data": data,
@@ -143,38 +93,16 @@
 
 
 def _marca_lote(rows: List[dict]) -> None:
-<<<<<<< HEAD
-    """Marca a primeira linha do lote."""
-=======
     """Define a primeira linha do lote com 'Inicia Lote' = 1."""
->>>>>>> 4a6beb80
     if rows:
         rows[0]["Inicia Lote"] = "1"
 
 
 def _balance_check(rows: List[dict]) -> None:
-<<<<<<< HEAD
-    """Garante que a soma dos débitos é igual aos créditos."""
-    total_deb = sum(
-        _parse_valor(r["Valor"]) for r in rows if r["Cod Conta Débito"]
-    )
-=======
     """Valida se débitos = créditos no bloco atual."""
     total_deb = sum(_parse_valor(r["Valor"]) for r in rows if r["Cod Conta Débito"])
->>>>>>> 4a6beb80
-    total_cred = sum(
-        _parse_valor(r["Valor"]) for r in rows if r["Cod Conta Crédito"]
-    )
+    total_cred = sum(_parse_valor(r["Valor"]) for r in rows if r["Cod Conta Crédito"])
     if round(total_deb - total_cred, 2) != 0:
-<<<<<<< HEAD
-        msg = (
-            "Partidas não fecham: "
-            f"débitos {total_deb} != créditos {total_cred}"
-        )
-        raise ValueError(msg)
-
-
-=======
         raise ValueError(
             f"Partidas não fecham: débitos {total_deb} != créditos {total_cred}"
         )
@@ -183,17 +111,12 @@
 # --------------------------------------------------------------------------
 # Função principal de conciliação
 # --------------------------------------------------------------------------
->>>>>>> 4a6beb80
 def conciliar(
     df_extrato: pd.DataFrame,
     df_lancamentos: pd.DataFrame,
     config: dict,
     conta_banco: Optional[int] = None,
 ) -> pd.DataFrame:
-<<<<<<< HEAD
-    """Gera lançamentos contábeis conciliando extrato e planilha."""
-
-=======
     """
     Concilia extrato bancário (saídas “D”) com planilha de lançamentos.
 
@@ -212,7 +135,6 @@
     # ------------------------------------------------------------------
     # Configuração de contas
     # ------------------------------------------------------------------
->>>>>>> 4a6beb80
     banco_conta = conta_banco or _get_primeira_conta(
         config.get("contas_pagamento", {})
     )
@@ -220,12 +142,9 @@
     conta_desconto = config.get("descontos", 0)
     conta_tarifa = config.get("tarifas", 316)
 
-<<<<<<< HEAD
-=======
     # ------------------------------------------------------------------
     # Pré-processamento da planilha de lançamentos
     # ------------------------------------------------------------------
->>>>>>> 4a6beb80
     lanc = df_lancamentos.copy()
     lanc["_valor_nota"] = lanc["Valor"].apply(_parse_valor)
     lanc["_valor_pagar"] = lanc["Valor a pagar"].apply(_parse_valor)
@@ -237,21 +156,14 @@
 
     resultado: List[dict] = []
 
-<<<<<<< HEAD
-    # --- percorre extrato procurando correspondência nos lançamentos
+    # ------------------------------------------------------------------
+    # 1) Percorrer o extrato e casar cada saída 'D'
+    # ------------------------------------------------------------------
     for _, ext in df_extrato.iterrows():
         valor, tipo = _parse_valor_extrato(ext["Valor"])
         data = _fmt_data(ext["Data"])
-=======
-    # ------------------------------------------------------------------
-    # 1) Percorrer o extrato e casar cada saída 'D'
-    # ------------------------------------------------------------------
-    for _, ext in df_extrato.iterrows():
-        valor, tipo = _parse_valor_extrato(ext["Valor"])
-        data = _fmt_data(ext["Data"])
 
         # Ignora créditos
->>>>>>> 4a6beb80
         if tipo != "D":
             continue
 
@@ -260,46 +172,27 @@
             & (lanc["_valor_pagar"] == valor)
             & (~lanc["_matched"])
         ]
-<<<<<<< HEAD
-=======
 
         # 1.a) Encontrou match na planilha
->>>>>>> 4a6beb80
         if not possiveis.empty:
             idx = possiveis.index[0]
             row = lanc.loc[idx]
             lanc.at[idx, "_matched"] = True
-<<<<<<< HEAD
-            fornecedor = row["Nome do fornecedor"]
-            conta_forn = config.get("fornecedores", {}).get(
-                fornecedor,
-                CONTA_FORNECEDOR_PADRAO,
-=======
 
             fornecedor = row["Nome do fornecedor"]
             conta_forn = config.get("fornecedores", {}).get(
                 fornecedor, CONTA_FORNECEDOR_PADRAO
->>>>>>> 4a6beb80
             )
             nota = _clean_nota(row["Nota fiscal"])
             compl = f"{nota} {fornecedor}".strip()
 
             linhas: List[dict] = []
             extras = (
-<<<<<<< HEAD
-                row["_multa"] > 0
-                or row["_desconto"] > 0
-                or row["_tarifa"] > 0
-            )
-            if not extras:
-                # lancamento simples: debito fornecedor, credito banco
-=======
                 row["_multa"] > 0 or row["_desconto"] > 0 or row["_tarifa"] > 0
             )
 
             if not extras:
                 # Lançamento simples
->>>>>>> 4a6beb80
                 _adicionar_linha(
                     linhas,
                     data=data,
@@ -311,10 +204,7 @@
                     tipo="Banco",
                 )
             else:
-<<<<<<< HEAD
-=======
                 # Lançamento composto
->>>>>>> 4a6beb80
                 _adicionar_linha(
                     linhas,
                     data=data,
@@ -363,23 +253,14 @@
                     credito=banco_conta,
                     tipo="Banco",
                 )
-<<<<<<< HEAD
+
             _marca_lote(linhas)
             _balance_check(linhas)
             resultado.extend(linhas)
-        else:
-            # saída não conciliada do extrato
-            linhas = []
-=======
-
-            _marca_lote(linhas)
-            _balance_check(linhas)
-            resultado.extend(linhas)
 
         # 1.b) Sem match → usa conta padrão
         else:
             linhas: List[dict] = []
->>>>>>> 4a6beb80
             _adicionar_linha(
                 linhas,
                 data=data,
@@ -394,40 +275,24 @@
             _balance_check(linhas)
             resultado.extend(linhas)
 
-<<<<<<< HEAD
-    # --- lançamentos que não casaram com o extrato -> caixa
-=======
     # ------------------------------------------------------------------
     # 2) Lançamentos não conciliados → pagamento em caixa
     # ------------------------------------------------------------------
->>>>>>> 4a6beb80
     restantes = lanc[~lanc["_matched"]]
     for _, row in restantes.iterrows():
         data = row["_data"]
         fornecedor = row["Nome do fornecedor"]
         conta_forn = config.get("fornecedores", {}).get(
-<<<<<<< HEAD
-            fornecedor,
-            CONTA_FORNECEDOR_PADRAO,
-=======
             fornecedor, CONTA_FORNECEDOR_PADRAO
->>>>>>> 4a6beb80
         )
         nota = _clean_nota(row["Nota fiscal"])
         compl = f"{nota} {fornecedor}".strip()
 
         linhas: List[dict] = []
         extras = (
-<<<<<<< HEAD
-            row["_multa"] > 0
-            or row["_desconto"] > 0
-            or row["_tarifa"] > 0
-        )
-=======
             row["_multa"] > 0 or row["_desconto"] > 0 or row["_tarifa"] > 0
         )
 
->>>>>>> 4a6beb80
         if not extras:
             _adicionar_linha(
                 linhas,
@@ -488,20 +353,14 @@
                 credito=CONTA_CAIXA,
                 tipo="Caixa",
             )
-<<<<<<< HEAD
-=======
-
->>>>>>> 4a6beb80
+
         _marca_lote(linhas)
         _balance_check(linhas)
         resultado.extend(linhas)
 
-<<<<<<< HEAD
-=======
     # ------------------------------------------------------------------
     # 3) DataFrame final
     # ------------------------------------------------------------------
->>>>>>> 4a6beb80
     cols = [
         "Data",
         "Cod Conta Débito",
