--- conflicted
+++ resolved
@@ -1,79 +1,63 @@
-"""Funcoes de conciliacao de extrato bancario com lancamentos."""
+"""Funções de conciliação de extrato bancário com lançamentos."""
 
 from __future__ import annotations
 
-<<<<<<< HEAD
 import re
 from typing import Any, List, Optional
-=======
-from typing import Any, List
->>>>>>> d8ff4648
 
 import pandas as pd
 
-# Constantes padrao
+# --- Constantes padrão ----------------------------------------------------
 CONTA_FORNECEDOR_PADRAO = 5
 CONTA_CAIXA = 5
 COD_HISTORICO_PAGAMENTO = 34
 COD_HISTORICO_PAG_CAIXA = 1
 COD_HISTORICO_DEPOSITO = 9
-
-
+# -------------------------------------------------------------------------
+
+
+# -------------------------------------------------------------------------
+# Utilidades de formatação e parsing
+# -------------------------------------------------------------------------
 def _parse_valor_extrato(valor: Any) -> tuple[float, str]:
-<<<<<<< HEAD
-    """Converte valor do extrato (ex: '123,00D') para ``(float, tipo)``."""
-=======
-    """Converte valor do extrato (ex: '123,00D') para (float, tipo)."""
->>>>>>> d8ff4648
+    """Converte valor do extrato (ex.: ``'123,00D'``) em ``(valor, tipo)``."""
     s = str(valor).strip()
     tipo = s[-1].upper()
-    numero = s[:-1].replace('.', '').replace(',', '.')
+    numero = s[:-1].replace(".", "").replace(",", ".")
     return float(numero), tipo
 
 
 def _parse_valor(valor: Any) -> float:
-<<<<<<< HEAD
-    """Converte valor em formato brasileiro para ``float``."""
-=======
-    """Converte valor no formato brasileiro para float."""
->>>>>>> d8ff4648
+    """Converte valor brasileiro (``'1.234,56'``) para ``float``."""
     s = str(valor).strip()
     if not s:
         return 0.0
-    return float(s.replace('.', '').replace(',', '.'))
+    return float(s.replace(".", "").replace(",", "."))
 
 
 def _fmt_valor(valor: float) -> str:
-<<<<<<< HEAD
-    """Formata valor ``float`` para ``'123,45'`` sem pontos."""
-    return f"{valor:.2f}".replace('.', ',')
+    """Formata ``float`` em string ``'123,45'``."""
+    return f"{valor:.2f}".replace(".", ",")
 
 
 def _fmt_data(data: Any) -> str:
     """Formata data para ``dd/mm/aaaa``."""
-=======
-    """Formata valor float para string no formato '123,45'."""
-    txt = format(valor, ',.2f')
-    return txt.replace(',', 'X').replace('.', ',').replace('X', '.')
-
-
-def _fmt_data(data: Any) -> str:
-    """Formata data para 'dd/mm/aaaa'."""
->>>>>>> d8ff4648
-    return pd.to_datetime(data, dayfirst=True).strftime('%d/%m/%Y')
+    return pd.to_datetime(data, dayfirst=True).strftime("%d/%m/%Y")
 
 
 def _get_primeira_conta(contas: dict) -> int:
-<<<<<<< HEAD
-    """Retorna o primeiro código de conta de ``contas``."""
+    """Retorna o primeiro código de conta de ``contas`` (ou 0 se vazio)."""
     return next(iter(contas.values()), 0)
 
 
 def _clean_nota(nota: Any) -> str:
-    """Mantém apenas números da nota fiscal."""
+    """Remove qualquer caractere não numérico da nota fiscal."""
     return re.sub(r"\D", "", str(nota))
 
 
+# -------------------------------------------------------------------------
+# Funções auxiliares para gerar as partidas contábeis
+# -------------------------------------------------------------------------
 def _adicionar_linha(
     rows: List[dict],
     *,
@@ -81,11 +65,11 @@
     valor: float,
     hist: int,
     complemento: str,
+    tipo: str,
     debito: Optional[int] = None,
     credito: Optional[int] = None,
-    tipo: str,
 ) -> None:
-    """Acrescenta uma linha na estrutura de resultado."""
+    """Adiciona uma linha (débito/crédito) à estrutura de resultado."""
     rows.append(
         {
             "Data": data,
@@ -101,13 +85,13 @@
 
 
 def _marca_lote(rows: List[dict]) -> None:
-    """Marca a primeira linha do lote."""
+    """Marca a primeira linha como início de lote (campo ``Inicia Lote``)."""
     if rows:
         rows[0]["Inicia Lote"] = "1"
 
 
 def _balance_check(rows: List[dict]) -> None:
-    """Garante que a soma dos débitos é igual aos créditos."""
+    """Garante que a soma dos débitos é igual à dos créditos."""
     total_deb = sum(
         _parse_valor(r["Valor"]) for r in rows if r["Cod Conta Débito"]
     )
@@ -118,29 +102,34 @@
         raise ValueError(
             f"Partidas não fecham: débitos {total_deb} != créditos {total_cred}"
         )
-=======
-    """Retorna o primeiro codigo de conta de um dicionario."""
-    if not contas:
-        return 0
-    return next(iter(contas.values()))
-
-
-def _add_lote(rows: List[dict]) -> None:
-    """Se 'rows' tem mais de uma linha, marca a primeira com 'Inicia Lote'."""
-    if len(rows) > 1:
-        rows[0]['Inicia Lote'] = '1'
->>>>>>> d8ff4648
-
-
+
+
+# -------------------------------------------------------------------------
+# Função principal de conciliação
+# -------------------------------------------------------------------------
 def conciliar(
     df_extrato: pd.DataFrame,
     df_lancamentos: pd.DataFrame,
     config: dict,
-<<<<<<< HEAD
     conta_banco: Optional[int] = None,
 ) -> pd.DataFrame:
-    """Gera lançamentos contábeis conciliando extrato e planilha."""
-
+    """
+    Gera lançamentos contábeis conciliando extrato bancário (saídas “D”)
+    com a planilha de lançamentos a pagar.
+
+    Parâmetros
+    ----------
+    df_extrato : DataFrame
+        Extrato bancário com as colunas *Data* e *Valor* (123,45D / 123,45C).
+    df_lancamentos : DataFrame
+        Planilha de lançamentos exportada do sistema interno.
+    config : dict
+        Configuração da empresa (contas contábeis, fornecedores, etc.).
+    conta_banco : int, opcional
+        Código da conta do banco; se omitido, usa a primeira de
+        ``config['contas_pagamento']``.
+    """
+    # --- Contas contábeis --------------------------------------------------
     banco_conta = conta_banco or _get_primeira_conta(
         config.get("contas_pagamento", {})
     )
@@ -148,7 +137,9 @@
     conta_desconto = config.get("descontos", 0)
     conta_tarifa = config.get("tarifas", 316)
 
+    # --- Pré-processamento dos lançamentos --------------------------------
     lanc = df_lancamentos.copy()
+
     lanc["_valor_nota"] = lanc["Valor"].apply(_parse_valor)
     lanc["_valor_pagar"] = lanc["Valor a pagar"].apply(_parse_valor)
     lanc["_multa"] = lanc["Multa e juros"].apply(_parse_valor)
@@ -159,10 +150,14 @@
 
     resultado: List[dict] = []
 
-    # --- percorre extrato procurando correspondência nos lançamentos
+    # ---------------------------------------------------------------------
+    # 1) Percorre o extrato: cada saída “D” deve casar com um lançamento
+    # ---------------------------------------------------------------------
     for _, ext in df_extrato.iterrows():
         valor, tipo = _parse_valor_extrato(ext["Valor"])
         data = _fmt_data(ext["Data"])
+
+        # Considera apenas débitos (saídas)
         if tipo != "D":
             continue
 
@@ -171,14 +166,18 @@
             & (lanc["_valor_pagar"] == valor)
             & (~lanc["_matched"])
         ]
+
+        # -----------------------------------------------------------------
+        # 1.a) Encontrou correspondência no lançamento
+        # -----------------------------------------------------------------
         if not possiveis.empty:
             idx = possiveis.index[0]
             row = lanc.loc[idx]
             lanc.at[idx, "_matched"] = True
+
             fornecedor = row["Nome do fornecedor"]
             conta_forn = config.get("fornecedores", {}).get(
-                fornecedor,
-                CONTA_FORNECEDOR_PADRAO,
+                fornecedor, CONTA_FORNECEDOR_PADRAO
             )
             nota = _clean_nota(row["Nota fiscal"])
             compl = f"{nota} {fornecedor}".strip()
@@ -189,8 +188,9 @@
                 or row["_desconto"] > 0
                 or row["_tarifa"] > 0
             )
+
             if not extras:
-                # lancamento simples: debito fornecedor, credito banco
+                # Lançamento simples (sem multas, descontos, tarifas)
                 _adicionar_linha(
                     linhas,
                     data=data,
@@ -202,6 +202,7 @@
                     tipo="Banco",
                 )
             else:
+                # Lançamento composto
                 _adicionar_linha(
                     linhas,
                     data=data,
@@ -250,12 +251,16 @@
                     credito=banco_conta,
                     tipo="Banco",
                 )
+
             _marca_lote(linhas)
             _balance_check(linhas)
             resultado.extend(linhas)
+
+        # -----------------------------------------------------------------
+        # 1.b) Saída do extrato sem correspondente → conta “fornecedor padrão”
+        # -----------------------------------------------------------------
         else:
-            # saída não conciliada do extrato
-            linhas = []
+            linhas: List[dict] = []
             _adicionar_linha(
                 linhas,
                 data=data,
@@ -270,14 +275,15 @@
             _balance_check(linhas)
             resultado.extend(linhas)
 
-    # --- lançamentos que não casaram com o extrato -> caixa
+    # ---------------------------------------------------------------------
+    # 2) Lançamentos sem correspondente no extrato → pagto em caixa
+    # ---------------------------------------------------------------------
     restantes = lanc[~lanc["_matched"]]
     for _, row in restantes.iterrows():
         data = row["_data"]
         fornecedor = row["Nome do fornecedor"]
         conta_forn = config.get("fornecedores", {}).get(
-            fornecedor,
-            CONTA_FORNECEDOR_PADRAO,
+            fornecedor, CONTA_FORNECEDOR_PADRAO
         )
         nota = _clean_nota(row["Nota fiscal"])
         compl = f"{nota} {fornecedor}".strip()
@@ -288,6 +294,7 @@
             or row["_desconto"] > 0
             or row["_tarifa"] > 0
         )
+
         if not extras:
             _adicionar_linha(
                 linhas,
@@ -348,10 +355,14 @@
                 credito=CONTA_CAIXA,
                 tipo="Caixa",
             )
+
         _marca_lote(linhas)
         _balance_check(linhas)
         resultado.extend(linhas)
 
+    # ---------------------------------------------------------------------
+    # 3) DataFrame final
+    # ---------------------------------------------------------------------
     cols = [
         "Data",
         "Cod Conta Débito",
@@ -361,181 +372,5 @@
         "Complemento",
         "Inicia Lote",
         "_tipo",
-=======
-) -> pd.DataFrame:
-    """Concilia saidas do extrato com lancamentos."""
-
-    banco_conta = _get_primeira_conta(config.get('contas_pagamento', {}))
-    conta_multa = config.get('multas_juros', 0)
-    conta_desconto = config.get('descontos', 0)
-    conta_tarifa = config.get('tarifas', 316)
-
-    lancamentos = df_lancamentos.copy()
-    lancamentos['_valor'] = lancamentos['Valor a pagar'].apply(_parse_valor)
-    lancamentos['_multa'] = lancamentos['Multa e juros'].apply(_parse_valor)
-    lancamentos['_desconto'] = lancamentos['Descontos'].apply(_parse_valor)
-    lancamentos['_tarifa'] = lancamentos[
-        'Tarifas de Boleto'
-    ].apply(_parse_valor)
-    lancamentos['_data'] = lancamentos['Data pagamento'].apply(_fmt_data)
-    lancamentos['_matched'] = False
-
-    resultado: List[dict] = []
-
-    for _, row in df_extrato.iterrows():
-        valor, tipo = _parse_valor_extrato(row['Valor'])
-        data = _fmt_data(row['Data'])
-
-        if tipo != 'D':
-            continue
-
-        possiveis = lancamentos[
-            (lancamentos['_data'] == data)
-            & (lancamentos['_valor'] == valor)
-            & (~lancamentos['_matched'])
-        ]
-        if not possiveis.empty:
-            idx = possiveis.index[0]
-            lanc_row = lancamentos.loc[idx]
-            lancamentos.at[idx, '_matched'] = True
-
-            fornecedor = lanc_row['Nome do fornecedor']
-            nota = lanc_row['Nota fiscal']
-            codigo_forn = config.get('fornecedores', {}).get(
-                fornecedor, CONTA_FORNECEDOR_PADRAO
-            )
-            complemento = f"{nota} {fornecedor}".strip()
-
-            linhas = [
-                {
-                    'Data': data,
-                    'Cod Conta Débito': codigo_forn,
-                    'Cod Conta Crédito': banco_conta,
-                    'Valor': _fmt_valor(valor),
-                    'Cod Histórico': COD_HISTORICO_PAGAMENTO,
-                    'Complemento': complemento,
-                    'Inicia Lote': '',
-                }
-            ]
-            if lanc_row['_multa'] > 0:
-                linhas.append(
-                    {
-                        'Data': data,
-                        'Cod Conta Débito': conta_multa,
-                        'Cod Conta Crédito': '',
-                        'Valor': _fmt_valor(lanc_row['_multa']),
-                        'Cod Histórico': COD_HISTORICO_PAGAMENTO,
-                        'Complemento': complemento,
-                        'Inicia Lote': '',
-                    }
-                )
-            if lanc_row['_desconto'] > 0:
-                linhas.append(
-                    {
-                        'Data': data,
-                        'Cod Conta Débito': '',
-                        'Cod Conta Crédito': conta_desconto,
-                        'Valor': _fmt_valor(lanc_row['_desconto']),
-                        'Cod Histórico': COD_HISTORICO_PAGAMENTO,
-                        'Complemento': complemento,
-                        'Inicia Lote': '',
-                    }
-                )
-            if lanc_row['_tarifa'] > 0:
-                linhas.append(
-                    {
-                        'Data': data,
-                        'Cod Conta Débito': conta_tarifa,
-                        'Cod Conta Crédito': '',
-                        'Valor': _fmt_valor(lanc_row['_tarifa']),
-                        'Cod Histórico': COD_HISTORICO_PAGAMENTO,
-                        'Complemento': complemento,
-                        'Inicia Lote': '',
-                    }
-                )
-            _add_lote(linhas)
-            resultado.extend(linhas)
-        else:
-            resultado.append(
-                {
-                    'Data': data,
-                    'Cod Conta Débito': CONTA_FORNECEDOR_PADRAO,
-                    'Cod Conta Crédito': banco_conta,
-                    'Valor': _fmt_valor(valor),
-                    'Cod Histórico': COD_HISTORICO_PAGAMENTO,
-                    'Complemento': '',
-                    'Inicia Lote': '',
-                }
-            )
-
-    restantes = lancamentos[~lancamentos['_matched']]
-    for _, lanc_row in restantes.iterrows():
-        data = lanc_row['_data']
-        fornecedor = lanc_row['Nome do fornecedor']
-        nota = lanc_row['Nota fiscal']
-        codigo_forn = config.get('fornecedores', {}).get(
-            fornecedor, CONTA_FORNECEDOR_PADRAO
-        )
-        complemento = f"{nota} {fornecedor}".strip()
-
-        linhas = [
-            {
-                'Data': data,
-                'Cod Conta Débito': codigo_forn,
-                'Cod Conta Crédito': CONTA_CAIXA,
-                'Valor': _fmt_valor(lanc_row['_valor']),
-                'Cod Histórico': COD_HISTORICO_PAG_CAIXA,
-                'Complemento': complemento,
-                'Inicia Lote': '',
-            }
-        ]
-        if lanc_row['_multa'] > 0:
-            linhas.append(
-                {
-                    'Data': data,
-                    'Cod Conta Débito': conta_multa,
-                    'Cod Conta Crédito': '',
-                    'Valor': _fmt_valor(lanc_row['_multa']),
-                    'Cod Histórico': COD_HISTORICO_PAGAMENTO,
-                    'Complemento': complemento,
-                    'Inicia Lote': '',
-                }
-            )
-        if lanc_row['_desconto'] > 0:
-            linhas.append(
-                {
-                    'Data': data,
-                    'Cod Conta Débito': '',
-                    'Cod Conta Crédito': conta_desconto,
-                    'Valor': _fmt_valor(lanc_row['_desconto']),
-                    'Cod Histórico': COD_HISTORICO_PAGAMENTO,
-                    'Complemento': complemento,
-                    'Inicia Lote': '',
-                }
-            )
-        if lanc_row['_tarifa'] > 0:
-            linhas.append(
-                {
-                    'Data': data,
-                    'Cod Conta Débito': conta_tarifa,
-                    'Cod Conta Crédito': '',
-                    'Valor': _fmt_valor(lanc_row['_tarifa']),
-                    'Cod Histórico': COD_HISTORICO_PAGAMENTO,
-                    'Complemento': complemento,
-                    'Inicia Lote': '',
-                }
-            )
-        _add_lote(linhas)
-        resultado.extend(linhas)
-
-    cols = [
-        'Data',
-        'Cod Conta Débito',
-        'Cod Conta Crédito',
-        'Valor',
-        'Cod Histórico',
-        'Complemento',
-        'Inicia Lote',
->>>>>>> d8ff4648
     ]
     return pd.DataFrame(resultado, columns=cols)