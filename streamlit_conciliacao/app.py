--- conflicted
+++ resolved
@@ -4,7 +4,6 @@
 
 import io
 import json
-import io
 from pathlib import Path
 from typing import Any, Dict
 
@@ -22,6 +21,9 @@
 LOGGER = get_logger()
 
 
+# ---------------------------------------------------------------------
+# Funções auxiliares
+# ---------------------------------------------------------------------
 def _listar_empresas() -> Dict[str, Path]:
     """Retorna CNPJs disponíveis mapeando para ``contas_config.json``."""
     empresas: Dict[str, Path] = {}
@@ -38,7 +40,7 @@
     try:
         with path.open(encoding="utf-8") as fp:
             return json.load(fp)
-    except Exception as exc:  # pragma: no cover - fluxo simples
+    except Exception as exc:  # pragma: no cover
         LOGGER.error("Erro ao carregar config %s: %s", path, exc)
         return {}
 
@@ -54,15 +56,17 @@
     st.dataframe(df.head())
 
 
+# ---------------------------------------------------------------------
+# Interface principal
+# ---------------------------------------------------------------------
 def main() -> None:
     """Desenha interface e executa o fluxo principal."""
-
     st.set_page_config(page_title="Conciliação Contábil", layout="wide")
     st.title("Conciliação Contábil - Drogarias")
 
-    # ---------------------------------------------------------------------
+    # -----------------------------------------------------------------
     # 1) Seleção da empresa
-    # ---------------------------------------------------------------------
+    # -----------------------------------------------------------------
     empresas = _listar_empresas()
     opcoes = sorted(empresas.keys())
     cnpj = st.selectbox("Selecione a empresa", options=opcoes)
@@ -73,13 +77,9 @@
 
     config = _carregar_config(empresas[cnpj])
 
-<<<<<<< HEAD
-    # --- Bloco: dados da empresa
-=======
-    # ---------------------------------------------------------------------
+    # -----------------------------------------------------------------
     # 2) Informações da empresa
-    # ---------------------------------------------------------------------
->>>>>>> bbc6866a
+    # -----------------------------------------------------------------
     st.header("Empresa")
     st.markdown(f"**CNPJ:** {cnpj}")
     st.markdown(
@@ -98,43 +98,28 @@
         ]
     st.dataframe(fornecedores)
 
-<<<<<<< HEAD
-    contas_pagamento = config.get("contas_pagamento", {})
-=======
-    # ---------------------------------------------------------------------
-    # 3) Contas de pagamento e conta bancária escolhida
-    # ---------------------------------------------------------------------
+    # -----------------------------------------------------------------
+    # 3) Contas de pagamento
+    # -----------------------------------------------------------------
     contas_pagamento: Dict[str, int] = config.get("contas_pagamento", {})
->>>>>>> bbc6866a
     contas_df = pd.DataFrame(
         list(contas_pagamento.items()),
         columns=["Conta", "Código"],
     )
     st.subheader("Contas de Pagamento")
     st.dataframe(contas_df)
-<<<<<<< HEAD
-=======
-
->>>>>>> bbc6866a
+
     conta_nome = st.selectbox(
         "Conta bancária para conciliação",
         list(contas_pagamento.keys()),
     )
     conta_banco = contas_pagamento.get(conta_nome, 0)
 
-<<<<<<< HEAD
-    # --- Bloco: uploads
-    st.header("Uploads")
-    st.caption(
-        "Somente as saídas (D) do extrato serão conciliadas por data e valor."
-    )
-=======
-    # ---------------------------------------------------------------------
+    # -----------------------------------------------------------------
     # 4) Upload dos arquivos
-    # ---------------------------------------------------------------------
+    # -----------------------------------------------------------------
     st.header("Uploads")
     st.caption("Somente as saídas (D) do extrato serão conciliadas por data e valor.")
->>>>>>> bbc6866a
 
     extrato_file = st.file_uploader(
         "Extrato Bancário (.xlsx)",
@@ -154,33 +139,24 @@
         size_kb = lanc_file.size / 1024
         st.write(f"**{lanc_file.name}** - {size_kb:.1f} KB")
 
-<<<<<<< HEAD
-    btn_disabled = extrato_file is None or lanc_file is None
-    if st.button("Conciliar e Gerar CSV", disabled=btn_disabled):
-=======
-    # ---------------------------------------------------------------------
+    # -----------------------------------------------------------------
     # 5) Botão de conciliação
-    # ---------------------------------------------------------------------
+    # -----------------------------------------------------------------
     if st.button("Conciliar e Gerar CSV", disabled=(extrato_file is None or lanc_file is None)):
->>>>>>> bbc6866a
         try:
-            # --- Leitura dos dados
+            # ----------------------------------------------------------
+            # Leitura dos dados
+            # ----------------------------------------------------------
             df_extrato = read_extrato(extrato_file)
             df_lanc = read_lancamentos(lanc_file)
-<<<<<<< HEAD
-            if not _validar_colunas(
-                df_extrato, ["Data", "Histórico", "Valor"]
-            ):
-                st.error("Colunas do extrato inválidas.")
-                return
-=======
-
-            # --- Validações
+
+            # ----------------------------------------------------------
+            # Validações
+            # ----------------------------------------------------------
             if not _validar_colunas(df_extrato, ["Data", "Histórico", "Valor"]):
                 st.error("Colunas do extrato inválidas.")
                 return
 
->>>>>>> bbc6866a
             colunas_lanc = [
                 "Data pagamento",
                 "Nome do fornecedor",
@@ -195,75 +171,53 @@
                 st.error("Colunas dos lançamentos inválidas.")
                 return
 
-<<<<<<< HEAD
-=======
-            # --- Conciliação
->>>>>>> bbc6866a
+            # ----------------------------------------------------------
+            # Conciliação
+            # ----------------------------------------------------------
             conciliado = conciliador.conciliar(
                 df_extrato,
                 df_lanc,
                 config,
-<<<<<<< HEAD
-                conta_banco,
-            )
-            st.success("Conciliação realizada com sucesso!")
-            export_df = conciliado.drop(columns="_tipo")
-            _mostrar_dataframe(export_df, "Prévia do Resultado")
-
-            csv_data = export_df.to_csv(
-                sep=";", index=False, encoding="utf-8-sig"
-            ).encode("utf-8-sig")
-=======
                 conta_banco=conta_banco,
             )
 
-            # --- Feedback e prévia
+            # ----------------------------------------------------------
+            # Feedback e prévia do resultado
+            # ----------------------------------------------------------
             st.success("Conciliação realizada com sucesso!")
             export_df = conciliado.drop(columns="_tipo", errors="ignore")
             _mostrar_dataframe(export_df, "Prévia do Resultado")
 
-            # --- CSV
+            # ----------------------------------------------------------
+            # Exportar CSV
+            # ----------------------------------------------------------
             csv_data = export_df.to_csv(
                 sep=";",
                 index=False,
                 encoding="utf-8-sig",
             ).encode("utf-8-sig")
-
->>>>>>> bbc6866a
             st.download_button(
                 "Baixar CSV",
                 data=csv_data,
                 file_name=f"conciliacao_{cnpj}.csv",
                 mime="text/csv",
             )
-<<<<<<< HEAD
+
+            # ----------------------------------------------------------
+            # Exportar Excel
+            # ----------------------------------------------------------
             buffer = io.BytesIO()
             with pd.ExcelWriter(buffer, engine="openpyxl") as writer:
                 export_df.to_excel(writer, index=False)
-=======
-
-            # --- Excel
-            buffer = io.BytesIO()
-            with pd.ExcelWriter(buffer, engine="openpyxl") as writer:
-                export_df.to_excel(writer, index=False)
-
->>>>>>> bbc6866a
+
             st.download_button(
                 "Baixar Excel",
                 data=buffer.getvalue(),
                 file_name=f"conciliacao_{cnpj}.xlsx",
-<<<<<<< HEAD
-                mime=(
-                    "application/vnd.openxmlformats-"
-                    "officedocument.spreadsheetml.sheet"
-                ),
-            )
-=======
                 mime="application/vnd.openxmlformats-officedocument.spreadsheetml.sheet",
             )
 
->>>>>>> bbc6866a
-        except Exception as exc:  # pragma: no cover - fluxo de erro
+        except Exception as exc:  # pragma: no cover
             st.error(f"Erro ao processar arquivos: {exc}")
 
 
