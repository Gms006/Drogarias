--- conflicted
+++ resolved
@@ -21,7 +21,7 @@
 
 
 def _listar_empresas() -> Dict[str, Path]:
-<<<<<<< HEAD
+ 95femc-codex/fix-relative-import-in-app.py
     """Retorna CNPJs disponíveis mapeando para ``contas_config.json``."""
     empresas: Dict[str, Path] = {}
     for pasta in DATA_DIR.iterdir():
@@ -30,14 +30,13 @@
             if cfg.exists():
                 empresas[pasta.name] = cfg
     return empresas
-=======
     """
     Retorna um dicionário mapeando CNPJ para o caminho do arquivo de configuração.
     Procura arquivos no formato contas_config_<CNPJ>.json diretamente em data/.
     """
     arquivos = DATA_DIR.glob("contas_config_*.json")
     return {arq.stem.replace("contas_config_", ""): arq for arq in arquivos}
->>>>>>> 3121a857
+ main
 
 
 def _carregar_config(path: Path) -> Dict[str, Any]:
